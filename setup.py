#!/usr/bin/env python3

from setuptools import find_packages, setup

with open("requirements.txt") as requirements:
    requirements = requirements.readlines()

with open("README.rst") as f:
    long_description = f.read()

setup(
<<<<<<< HEAD
    name='pulp-container',
    version='1.5.0.dev',
    description='Container plugin for the Pulp Project',
=======
    name="pulp-container",
    version="2.0.0b4.dev",
    description="Container plugin for the Pulp Project",
>>>>>>> a4b0a50b
    long_description=long_description,
    license="GPLv2+",
    author="Pulp Team",
    author_email="pulp-list@redhat.com",
    url="https://pulpproject.org/",
    python_requires=">=3.6",
    install_requires=requirements,
    include_package_data=True,
    packages=find_packages(exclude=["tests", "tests.*"]),
    classifiers=[
        "License :: OSI Approved :: GNU General Public License v2 or later (GPLv2+)",
        "Operating System :: POSIX :: Linux",
        "Development Status :: 5 - Production/Stable",
        "Framework :: Django",
        "Programming Language :: Python",
        "Programming Language :: Python :: 3",
        "Programming Language :: Python :: 3.6",
        "Programming Language :: Python :: 3.7",
    ],
    entry_points={"pulpcore.plugin": ["pulp_container = pulp_container:default_app_config"]},
)<|MERGE_RESOLUTION|>--- conflicted
+++ resolved
@@ -9,15 +9,9 @@
     long_description = f.read()
 
 setup(
-<<<<<<< HEAD
-    name='pulp-container',
-    version='1.5.0.dev',
-    description='Container plugin for the Pulp Project',
-=======
     name="pulp-container",
     version="2.0.0b4.dev",
     description="Container plugin for the Pulp Project",
->>>>>>> a4b0a50b
     long_description=long_description,
     license="GPLv2+",
     author="Pulp Team",
