[bumpversion]
<<<<<<< HEAD
current_version = 1.5.0.dev
commit = False
tag = False
parse = (?P<major>\d+)\.(?P<minor>\d+)\.(?P<patch>\d+)(\.(?P<release>[a-z]+))?
serialize = 
	{major}.{minor}.{patch}.{release}
	{major}.{minor}.{patch}
=======
current_version = 2.0.0b4.dev
commit = False
tag = False
parse = (?P<major>\d+)\.(?P<minor>\d+)\.(0b)?(?P<patch>\d+)(\.(?P<release>[a-z]+))?
serialize = 
	{major}.{minor}.0b{patch}.{release}
	{major}.{minor}.0b{patch}
>>>>>>> a4b0a50b

[bumpversion:part:release]
optional_value = prod
first_value = dev
values = 
	dev
	prod

[bumpversion:file:./pulp_container/__init__.py]

[bumpversion:file:./setup.py]<|MERGE_RESOLUTION|>--- conflicted
+++ resolved
@@ -1,13 +1,4 @@
 [bumpversion]
-<<<<<<< HEAD
-current_version = 1.5.0.dev
-commit = False
-tag = False
-parse = (?P<major>\d+)\.(?P<minor>\d+)\.(?P<patch>\d+)(\.(?P<release>[a-z]+))?
-serialize = 
-	{major}.{minor}.{patch}.{release}
-	{major}.{minor}.{patch}
-=======
 current_version = 2.0.0b4.dev
 commit = False
 tag = False
@@ -15,7 +6,6 @@
 serialize = 
 	{major}.{minor}.0b{patch}.{release}
 	{major}.{minor}.0b{patch}
->>>>>>> a4b0a50b
 
 [bumpversion:part:release]
 optional_value = prod
