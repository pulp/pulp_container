"""
This module contains the primary sync entry point for Docker v2 registries.
"""
from gettext import gettext as _
import logging
import os
import shutil

from pulp.common.plugins import importer_constants
from pulp.plugins.util import nectar_config
from pulp.plugins.util.publish_step import PluginStep, DownloadStep, GetLocalUnitsStep
from pulp.server.exceptions import MissingValue

from pulp_docker.common import constants, models
from pulp_docker.plugins import registry


_logger = logging.getLogger(__name__)


class SyncStep(PluginStep):
    """
    This PluginStep is the primary entry point into a repository sync against a Docker v2 registry.
    """
    # The sync will fail if these settings are not provided in the config
    required_settings = (constants.CONFIG_KEY_UPSTREAM_NAME, importer_constants.KEY_FEED)

    def __init__(self, repo=None, conduit=None, config=None,
                 working_dir=None):
        """
        This method initializes the SyncStep. It first validates the config to ensure that the
        required keys are present. It then constructs some needed items (such as a download config),
        and determines whether the feed URL is a Docker v2 registry or not. If it is, it
        instantiates child tasks that are appropriate for syncing a v2 registry, and if it is not it
        raises a NotImplementedError.

        :param repo:        repository to sync
        :type  repo:        pulp.plugins.model.Repository
        :param conduit:     sync conduit to use
        :type  conduit:     pulp.plugins.conduits.repo_sync.RepoSyncConduit
        :param config:      config object for the sync
        :type  config:      pulp.plugins.config.PluginCallConfiguration
        :param working_dir: full path to the directory in which transient files
                            should be stored before being moved into long-term
                            storage. This should be deleted by the caller after
                            step processing is complete.
        :type  working_dir: basestring
        """
        super(SyncStep, self).__init__(constants.SYNC_STEP_MAIN, repo, conduit, config,
                                       working_dir, constants.IMPORTER_TYPE_ID)
        self.description = _('Syncing Docker Repository')

        self._validate(config)
        download_config = nectar_config.importer_config_to_nectar_config(config.flatten())
        upstream_name = config.get(constants.CONFIG_KEY_UPSTREAM_NAME)
        url = config.get(importer_constants.KEY_FEED)
        # The GetMetadataStep will set this to a list of dictionaries of the form
        # {'digest': digest}.
        self.available_units = []

        # Create a Repository object to interact with.
        self.index_repository = registry.V2Repository(
            upstream_name, download_config, url, working_dir)
        # We'll attempt to use a V2Repository's API version check call to find out if it is a V2
        # registry. This will raise a NotImplementedError if url is not determined to be a Docker v2
        # registry.
        self.index_repository.api_version_check()
        self.step_get_metadata = GetMetadataStep(repo=repo, conduit=conduit, config=config,
                                                 working_dir=working_dir)
        self.add_child(self.step_get_metadata)
        # save this step so its "units_to_download" attribute can be accessed later
<<<<<<< HEAD
        self.step_get_local_units = GetLocalImagesStep(constants.IMPORTER_TYPE_ID)
=======
        self.step_get_local_units = GetLocalBlobsStep(
            constants.IMPORTER_TYPE_ID, models.Blob.TYPE_ID, ['digest'], self.working_dir)
>>>>>>> f4704364
        self.add_child(self.step_get_local_units)
        self.add_child(
            DownloadStep(
                constants.SYNC_STEP_DOWNLOAD, downloads=self.generate_download_requests(),
                repo=self.repo, config=self.config, working_dir=self.working_dir,
                description=_('Downloading remote files')))
        self.add_child(SaveUnitsStep(self.working_dir))

    def generate_download_requests(self):
        """
        a generator that yields DownloadRequest objects based on which units
        were determined to be needed. This looks at the GetLocalUnits step's
        output, which includes a list of units that need their files downloaded.

        :return:    generator of DownloadRequest instances
        :rtype:     types.GeneratorType
        """
        for unit_key in self.step_get_local_units.units_to_download:
            digest = unit_key['digest']
            yield self.index_repository.create_blob_download_request(digest,
                                                                     self.get_working_dir())

    def sync(self):
        """
        actually initiate the sync

        :return:    a final sync report
        :rtype:     pulp.plugins.model.SyncReport
        """
        self.process_lifecycle()
        return self._build_final_report()

    @classmethod
    def _validate(cls, config):
        """
        Ensure that any required settings have non-empty values.

        :param config:  config object for the sync
        :type  config:  pulp.plugins.config.PluginCallConfiguration

        :raises MissingValue:   if any required sync setting is missing
        """
        missing = []
        for key in cls.required_settings:
            if not config.get(key):
                missing.append(key)

        if missing:
            raise MissingValue(missing)


class GetMetadataStep(PluginStep):
    """
    This step gets the Docker metadata from a Docker registry.
    """
    def __init__(self, repo=None, conduit=None, config=None, working_dir=None):
        """
        :param repo:        repository to sync
        :type  repo:        pulp.plugins.model.Repository
        :param conduit:     sync conduit to use
        :type  conduit:     pulp.plugins.conduits.repo_sync.RepoSyncConduit
        :param config:      config object for the sync
        :type  config:      pulp.plugins.config.PluginCallConfiguration
        :param working_dir: full path to the directory in which transient files
                            should be stored before being moved into long-term
                            storage. This should be deleted by the caller after
                            step processing is complete.
        :type  working_dir: basestring
        """
        super(GetMetadataStep, self).__init__(constants.SYNC_STEP_METADATA, repo, conduit, config,
                                              working_dir, constants.IMPORTER_TYPE_ID)
        self.description = _('Retrieving metadata')
        # Map manifest digests to Manifest objects
        self.manifests = {}

        self.add_child(DownloadManifestsStep(repo, conduit, config, working_dir))
        self.step_get_local_units = GetLocalManifestsStep(
            constants.IMPORTER_TYPE_ID, models.Manifest.TYPE_ID, ['digest'], working_dir)
        self.add_child(self.step_get_local_units)

    @property
    def available_units(self):
        """
        Return the unit keys as found in self.manifests.

        :return: A list of unit keys
        :rtype:  list
        """
        return [m.unit_key for k, m in self.manifests.items()]


class DownloadManifestsStep(PluginStep):
    def __init__(self, repo=None, conduit=None, config=None, working_dir=None):
        """
        :param repo:        repository to sync
        :type  repo:        pulp.plugins.model.Repository
        :param conduit:     sync conduit to use
        :type  conduit:     pulp.plugins.conduits.repo_sync.RepoSyncConduit
        :param config:      config object for the sync
        :type  config:      pulp.plugins.config.PluginCallConfiguration
        :param working_dir: full path to the directory in which transient files
                            should be stored before being moved into long-term
                            storage. This should be deleted by the caller after
                            step processing is complete.
        :type  working_dir: basestring
        """
        super(DownloadManifestsStep, self).__init__(constants.SYNC_STEP_METADATA, repo, conduit,
                                                    config, working_dir, constants.IMPORTER_TYPE_ID)
        self.description = _('Downloading manifests')

    def process_main(self):
        """
        Determine which manifests and blobs are available upstream, get the upstream tags, and
        save a list of available unit keys and manifests on the SyncStep.
        """
        super(DownloadManifestsStep, self).process_main()
        _logger.debug(self.description)

        available_tags = self.parent.parent.index_repository.get_tags()
        available_blobs = set()
        for tag in available_tags:
            digest, manifest = self.parent.parent.index_repository.get_manifest(tag)
            # Save the manifest to the working directory
            with open(os.path.join(self.working_dir, digest), 'w') as manifest_file:
                manifest_file.write(manifest)
            manifest = models.Manifest.from_json(manifest, digest)
            self.parent.manifests[digest] = manifest
            for layer in manifest.fs_layers:
                available_blobs.add(layer['blobSum'])

        # Update the available units with the blobs we learned about
        available_blobs = [{'digest': d} for d in available_blobs]
        self.parent.parent.available_units.extend(available_blobs)


class GetLocalBlobsStep(GetLocalUnitsStep):
    def _dict_to_unit(self, unit_dict):
        """
        convert a unit dictionary (a flat dict that has all unit key, metadata,
        etc. keys at the root level) into a Unit object. This requires knowing
        not just what fields are part of the unit key, but also how to derive
        the storage path.

        Any keys in the "metadata" dict on the returned unit will overwrite the
        corresponding values that are currently saved in the unit's metadata. In
        this case, we pass an empty dict, because we don't want to make changes.

        :param unit_dict:   a flat dictionary that has all unit key, metadata,
                            etc. keys at the root level, representing a unit
                            in pulp
        :type  unit_dict:   dict

        :return:    a unit instance
        :rtype:     pulp.plugins.model.Unit
        """
        model = models.Blob(unit_dict['digest'])
        return self.get_conduit().init_unit(model.TYPE_ID, model.unit_key, {},
                                            model.relative_path)


class GetLocalManifestsStep(GetLocalUnitsStep):
    """
    Get the manifests we have locally and ensure that they are associated with the repository.
    """
    def _dict_to_unit(self, unit_dict):
        """
        convert a unit dictionary (a flat dict that has all unit key, metadata,
        etc. keys at the root level) into a Unit object. This requires knowing
        not just what fields are part of the unit key, but also how to derive
        the storage path.

        Any keys in the "metadata" dict on the returned unit will overwrite the
        corresponding values that are currently saved in the unit's metadata. In
        this case, we pass an empty dict, because we don't want to make changes.

        :param unit_dict:   a flat dictionary that has all unit key, metadata,
                            etc. keys at the root level, representing a unit
                            in pulp
        :type  unit_dict:   dict

        :return:    a unit instance
        :rtype:     pulp.plugins.model.Unit
        """
        model = self.parent.parent.step_get_metadata.manifests[unit_dict['digest']]
        return self.get_conduit().init_unit(model.TYPE_ID, model.unit_key, model.metadata,
                                            model.relative_path)


class SaveUnitsStep(PluginStep):
    def __init__(self, working_dir):
        """
        :param working_dir: full path to the directory into which blob files
                            are downloaded. This directory should contain one
                            directory for each docker blob, with the ID of the
                            docker blob as its name.
        :type  working_dir: basestring
        """
        super(SaveUnitsStep, self).__init__(
            step_type=constants.SYNC_STEP_SAVE, plugin_type=constants.IMPORTER_TYPE_ID,
            working_dir=working_dir)
        self.description = _('Saving manifests and blobs')

    def process_main(self):
        """
        Gets an iterable of units that were downloaded from the parent step,
        moves their files into permanent storage, and then saves the unit into
        the database and into the repository.
        """
        _logger.debug(self.description)
        # Save the Manifests
        for unit_key in self.parent.step_get_metadata.step_get_local_units.units_to_download:
            model = self.parent.step_get_metadata.manifests[unit_key['digest']]
            unit = self.get_conduit().init_unit(model.TYPE_ID, model.unit_key, model.metadata,
                                                model.relative_path)
            self._move_file(unit)
            _logger.debug('saving manifest %s' % model.digest)
            self.get_conduit().save_unit(unit)

        # Save the Blobs
        for unit_key in self.parent.step_get_local_units.units_to_download:
            model = models.Blob(unit_key['digest'])
            unit = self.get_conduit().init_unit(model.TYPE_ID, model.unit_key, model.metadata,
                                                model.relative_path)
            self._move_file(unit)
            _logger.debug('saving Blob %s' % unit_key)
            self.get_conduit().save_unit(unit)

    def _move_file(self, unit):
        """
        For the given unit, move its associated file from the working
        directory to its permanent location.

        :param unit: a pulp unit
        :type  unit: pulp.plugins.model.Unit
        """
        _logger.debug('moving files in to place for Unit {}'.format(unit))
        shutil.move(os.path.join(self.working_dir, unit.unit_key['digest']), unit.storage_path)<|MERGE_RESOLUTION|>--- conflicted
+++ resolved
@@ -69,12 +69,7 @@
                                                  working_dir=working_dir)
         self.add_child(self.step_get_metadata)
         # save this step so its "units_to_download" attribute can be accessed later
-<<<<<<< HEAD
-        self.step_get_local_units = GetLocalImagesStep(constants.IMPORTER_TYPE_ID)
-=======
-        self.step_get_local_units = GetLocalBlobsStep(
-            constants.IMPORTER_TYPE_ID, models.Blob.TYPE_ID, ['digest'], self.working_dir)
->>>>>>> f4704364
+        self.step_get_local_units = GetLocalBlobsStep(constants.IMPORTER_TYPE_ID)
         self.add_child(self.step_get_local_units)
         self.add_child(
             DownloadStep(
@@ -151,8 +146,7 @@
         self.manifests = {}
 
         self.add_child(DownloadManifestsStep(repo, conduit, config, working_dir))
-        self.step_get_local_units = GetLocalManifestsStep(
-            constants.IMPORTER_TYPE_ID, models.Manifest.TYPE_ID, ['digest'], working_dir)
+        self.step_get_local_units = GetLocalManifestsStep(constants.IMPORTER_TYPE_ID)
         self.add_child(self.step_get_local_units)
 
     @property
@@ -310,5 +304,5 @@
         :param unit: a pulp unit
         :type  unit: pulp.plugins.model.Unit
         """
-        _logger.debug('moving files in to place for Unit {}'.format(unit))
+        _logger.debug('moving files in to place for Unit {0}'.format(unit))
         shutil.move(os.path.join(self.working_dir, unit.unit_key['digest']), unit.storage_path)