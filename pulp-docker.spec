--- conflicted
+++ resolved
@@ -2,12 +2,8 @@
 %{!?python_sitearch: %global python_sitearch %(%{__python} -c "from distutils.sysconfig import get_python_lib; print(get_python_lib(1))")}
 
 Name: pulp-docker
-Version: 1.0.1
-<<<<<<< HEAD
-Release: 0.2.beta%{?dist}
-=======
-Release: 1%{?dist}
->>>>>>> 9447e4d5
+Version: 1.0.2
+Release: 0.1.alpha%{?dist}
 Summary: Support for Docker layers in the Pulp platform
 Group: Development/Languages
 License: GPLv2
