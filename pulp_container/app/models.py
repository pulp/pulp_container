--- conflicted
+++ resolved
@@ -1,11 +1,7 @@
 from gettext import gettext as _
 
-<<<<<<< HEAD
-=======
 import gnupg
-import hashlib
 import json
->>>>>>> e7a023e2
 import os
 import re
 import tempfile
@@ -770,66 +766,4 @@
     Model for tracking Blob uploads.
     """
 
-<<<<<<< HEAD
-    repository = models.ForeignKey(Repository, related_name="uploads", on_delete=models.CASCADE)
-=======
-    repository = models.ForeignKey(Repository, related_name="uploads", on_delete=models.CASCADE)
-
-
-def _gen_secret():
-    return os.urandom(32)
-
-
-class ContentRedirectContentGuard(ContentGuard):
-    """
-    Content guard to allow preauthenticated redirects to the content app.
-
-    Fields:
-        shared_secret (models.BinaryField): Shared secret.
-
-    """
-
-    TYPE = "content_redirect"
-
-    shared_secret = models.BinaryField(max_length=32, default=_gen_secret)
-
-    def permit(self, request):
-        """
-        Permit preauthenticated redirects from pulp-api.
-        """
-        try:
-            signed_url = request.url
-            validate_token = request.query["validate_token"]
-            hex_salt, hex_digest = validate_token.split(":", 1)
-            salt = bytes.fromhex(hex_salt)
-            digest = bytes.fromhex(hex_digest)
-            url = re.sub(r"\?validate_token=.*$", "", str(signed_url))
-            if not digest == self._get_digest(salt, url):
-                raise PermissionError("Access not authenticated")
-        except (KeyError, ValueError):
-            raise PermissionError("Access not authenticated")
-
-    def preauthenticate_url(self, url, salt=None):
-        """
-        Add validate_token to urls query string.
-        """
-        if not salt:
-            salt = _gen_secret()
-        hex_salt = salt.hex()
-        digest = self._get_digest(salt, url).hex()
-        url = url + f"?validate_token={hex_salt}:{digest}"
-        return url
-
-    def _get_digest(self, salt, url):
-        url_parts = urlparse(url_normalize(url))
-        hasher = hashlib.sha256()
-        hasher.update(salt)
-        hasher.update(url_parts.path.encode())
-        hasher.update(b"?")
-        hasher.update(url_parts.query.encode())
-        hasher.update(self.shared_secret)
-        return hasher.digest()
-
-    class Meta:
-        default_related_name = "%(app_label)s_%(model_name)s"
->>>>>>> e7a023e2
+    repository = models.ForeignKey(Repository, related_name="uploads", on_delete=models.CASCADE)