import aiohttp
import asyncio
import base64
import fnmatch
import hashlib
import json
import logging

from gettext import gettext as _
from urllib.parse import urljoin, urlparse, urlunparse

from asgiref.sync import sync_to_async
from django.db import IntegrityError
from pulpcore.plugin.models import Artifact, ProgressReport, Remote
from pulpcore.plugin.stages import DeclarativeArtifact, DeclarativeContent, Stage
from pulpcore.plugin.constants import TASK_STATES

from pulp_container.constants import (
    MEDIA_TYPE,
    SIGNATURE_API_EXTENSION_VERSION,
    SIGNATURE_HEADER,
    SIGNATURE_SOURCE,
    SIGNATURE_TYPE,
)
from pulp_container.app.models import (
    Blob,
    BlobManifest,
    Manifest,
    ManifestListManifest,
    ManifestSignature,
    Tag,
)
from pulp_container.app.utils import extract_data_from_signature, urlpath_sanitize

log = logging.getLogger(__name__)


V2_ACCEPT_HEADERS = {
    "Accept": ",".join(
        [
            MEDIA_TYPE.MANIFEST_V2,
            MEDIA_TYPE.MANIFEST_LIST,
            MEDIA_TYPE.INDEX_OCI,
            MEDIA_TYPE.MANIFEST_OCI,
        ]
    )
}


def _save_artifact_blocking(artifact_attributes):
    saved_artifact = Artifact(**artifact_attributes)
    try:
        saved_artifact.save()
    except IntegrityError:
        del artifact_attributes["file"]
        saved_artifact = Artifact.objects.get(**artifact_attributes)
        saved_artifact.touch()
    return saved_artifact


class ContainerFirstStage(Stage):
    """
    The first stage of a pulp_container sync pipeline.

    In this stage all the content is discovered, including the nested one.

    """

    def __init__(self, remote, signed_only):
        """Initialize the stage."""
        super().__init__()
        self.remote = remote
        self.deferred_download = self.remote.policy != Remote.IMMEDIATE
        self.signed_only = signed_only

    async def run(self):
        """
        ContainerFirstStage.
        """
<<<<<<< HEAD
=======

        async def get_signature_source(self):
            """
            Find out where signatures come from: sigstore, extension API or not available at all.
            """
            if self.remote.sigstore:
                return SIGNATURE_SOURCE.SIGSTORE

            registry_v2_url = urljoin(self.remote.url, "v2")
            extension_check_downloader = self.remote.get_noauth_downloader(url=registry_v2_url)
            try:
                await extension_check_downloader.run()
            except aiohttp.client_exceptions.ClientResponseError as exc:
                if exc.status in [200, 401]:
                    response_headers = dict(exc.headers)
                    if response_headers.get(SIGNATURE_HEADER) == "1":
                        return SIGNATURE_SOURCE.API_EXTENSION

        future_manifests = []
>>>>>>> e7a023e2
        tag_list = []
        tag_dcs = []
        to_download = []
        man_dcs = {}
        signature_dcs = []
        signature_source = await get_signature_source(self)

        if signature_source is None and self.signed_only:
            raise ValueError(
                _(
                    "It is requested to sync only signed content but no sigstore URL is "
                    "provided. Please configure a `sigstore` on your Remote or set "
                    "`signed_only` to `False` for your sync request."
                )
            )

        async with ProgressReport(
            message="Downloading tag list", code="sync.downloading.tag_list", total=1
        ) as pb:
            repo_name = self.remote.namespaced_upstream_name
            relative_url = "/v2/{name}/tags/list".format(name=repo_name)
            tag_list_url = urljoin(self.remote.url, relative_url)
            list_downloader = self.remote.get_downloader(url=tag_list_url)
            await list_downloader.run(extra_data={"repo_name": repo_name})

            with open(list_downloader.path) as tags_raw:
                tags_dict = json.loads(tags_raw.read())
                tag_list = tags_dict["tags"]

            # check for the presence of the pagination link header
            link = list_downloader.response_headers.get("Link")
            await self.handle_pagination(link, repo_name, tag_list)
            tag_list = self.filter_tags(tag_list)
            await pb.aincrement()

        for tag_name in tag_list:
            relative_url = "/v2/{name}/manifests/{tag}".format(
                name=self.remote.namespaced_upstream_name, tag=tag_name
            )
            url = urljoin(self.remote.url, relative_url)
            downloader = self.remote.get_downloader(url=url)
            to_download.append(downloader.run(extra_data={"headers": V2_ACCEPT_HEADERS}))

        async with ProgressReport(
            message="Processing Tags",
            code="sync.processing.tag",
            state=TASK_STATES.RUNNING,
            total=len(tag_list),
        ) as pb_parsed_tags:

            for download_tag in asyncio.as_completed(to_download):
                tag = await download_tag
                with open(tag.path, "rb") as content_file:
                    raw_data = content_file.read()
                tag.artifact_attributes["file"] = tag.path
                saved_artifact = await sync_to_async(_save_artifact_blocking)(
                    tag.artifact_attributes
                )

                tag_name = tag.url.split("/")[-1]
                tag_dc = DeclarativeContent(Tag(name=tag_name))

                content_data = json.loads(raw_data)
                media_type = content_data.get("mediaType")
                if media_type in (MEDIA_TYPE.MANIFEST_LIST, MEDIA_TYPE.INDEX_OCI):
                    list_dc = self.create_tagged_manifest_list(
                        tag_name, saved_artifact, content_data
                    )
                    for manifest_data in content_data.get("manifests"):
                        man_dc = self.create_manifest(list_dc, manifest_data)
<<<<<<< HEAD
=======
                        if signature_source is not None:
                            man_sig_dcs = await self.create_signatures(man_dc, signature_source)
                            if self.signed_only and not man_sig_dcs:
                                log.info(
                                    _(
                                        "The unsigned image {img_digest} which is a part of the "
                                        "manifest list {ml_digest} (tagged as `{tag}`) can't be "
                                        "synced due to a requirement to sync signed content only. "
                                        "The whole manifest list is skipped.".format(
                                            img_digest=man_dc.d_content.digest,
                                            ml_digest=list_dc.d_content.digest,
                                            tag=tag_name,
                                        )
                                    )
                                )
                                # do not pass down the pipeline a manifest list with unsigned
                                # manifests.
                                break
                            signature_dcs.extend(man_sig_dcs)
                        future_manifests.append(man_dc)
>>>>>>> e7a023e2
                        man_dcs[man_dc.content.digest] = man_dc
                        await self.put(man_dc)

                    else:
                        # only pass the manifest list and tag down the pipeline if there were no
                        # issues with signatures (no `break` in the `for` loop)
                        tag_dc.extra_data["tagged_manifest_dc"] = list_dc
                        await self.put(list_dc)
                        tag_dcs.append(tag_dc)
                        await pb_parsed_tags.aincrement()

                else:
                    man_dc = self.create_tagged_manifest(
                        tag_name, saved_artifact, content_data, raw_data
                    )
                    if signature_source is not None:
                        man_sig_dcs = await self.create_signatures(man_dc, signature_source)
                        if self.signed_only and not man_sig_dcs:
                            # do not pass down the pipeline unsigned manifests
                            continue
                        signature_dcs.extend(man_sig_dcs)
                    await self.put(man_dc)
                    tag_dc.extra_data["tagged_manifest_dc"] = man_dc
                    await man_dc.resolution()
                    await self.handle_blobs(man_dc, content_data)
                    tag_dcs.append(tag_dc)
                    await pb_parsed_tags.aincrement()

        for digest, man_dc in man_dcs.items():
            man = await man_dc.resolution()
            artifact = await sync_to_async(man._artifacts.get)()
            with artifact.file.open() as content_file:
                raw = content_file.read()
            content_data = json.loads(raw)
            await self.handle_blobs(man_dc, content_data)

        for tag_dc in tag_dcs:
            tagged_manifest_dc = tag_dc.extra_data["tagged_manifest_dc"]
            tag_dc.content.tagged_manifest = await tagged_manifest_dc.resolution()
            await self.put(tag_dc)

        for sig_dc in signature_dcs:
            signed_manifest_dc = sig_dc.extra_data["signed_manifest_dc"]
            sig_dc.content.signed_manifest = await signed_manifest_dc.resolution()
            await self.put(sig_dc)

    def filter_tags(self, tag_list):
        """
        Filter tags by a list of included and excluded tags.
        """
        include_tags = self.remote.include_tags
        if include_tags:
            tag_list = [
                tag
                for tag in tag_list
                if any(fnmatch.fnmatch(tag, pattern) for pattern in include_tags)
            ]

        exclude_tags = self.remote.exclude_tags
        if exclude_tags:
            tag_list = [
                tag
                for tag in tag_list
                if not any(fnmatch.fnmatch(tag, pattern) for pattern in exclude_tags)
            ]

        return tag_list

    async def handle_pagination(self, link, repo_name, tag_list):
        """
        Handle registries that have pagination enabled.
        """
        while link:
            # according RFC5988 URI-reference can be relative or absolute
            _, _, path, params, query, fragm = urlparse(link.split(";")[0].strip(">, <"))
            rel_link = urlunparse(("", "", path, params, query, fragm))
            link = urljoin(self.remote.url, rel_link)
            list_downloader = self.remote.get_downloader(url=link)
            await list_downloader.run(extra_data={"repo_name": repo_name})
            with open(list_downloader.path) as tags_raw:
                tags_dict = json.loads(tags_raw.read())
                tag_list.extend(tags_dict["tags"])
            link = list_downloader.response_headers.get("Link")

    async def handle_blobs(self, manifest_dc, content_data):
        """
        Handle blobs.
        """
        for layer in content_data.get("layers") or content_data.get("fsLayers"):
            if not self._include_layer(layer):
                continue
            blob_dc = self.create_blob(layer)
            blob_dc.extra_data["blob_relation"] = manifest_dc
            await self.put(blob_dc)
        layer = content_data.get("config", None)
        if layer:
            blob_dc = self.create_blob(layer, deferred_download=False)
            blob_dc.extra_data["config_relation"] = manifest_dc
            await self.put(blob_dc)

    def create_tagged_manifest_list(self, tag_name, saved_artifact, manifest_list_data):
        """
        Create a ManifestList.

        Args:
            tag_name (str): A name of a tag
            saved_artifact (pulpcore.plugin.models.Artifact): A saved manifest's Artifact
            manifest_list_data (dict): Data about a ManifestList

        """
        digest = f"sha256:{saved_artifact.sha256}"
        manifest_list = Manifest(
            digest=digest,
            schema_version=manifest_list_data["schemaVersion"],
            media_type=manifest_list_data["mediaType"],
        )

        return self._create_manifest_declarative_content(
            manifest_list, saved_artifact, tag_name, digest
        )

    def create_tagged_manifest(self, tag_name, saved_artifact, manifest_data, raw_data):
        """
        Create an Image Manifest.

        Args:
            tag_name (str): A name of a tag
            saved_artifact (pulpcore.plugin.models.Artifact): A saved manifest's Artifact
            manifest_data (dict): Data about a single new ImageManifest.
            raw_data: (str): The raw JSON representation of the ImageManifest.

        """
        media_type = manifest_data.get("mediaType", MEDIA_TYPE.MANIFEST_V1)
        if media_type in (MEDIA_TYPE.MANIFEST_V2, MEDIA_TYPE.MANIFEST_OCI):
            digest = f"sha256:{saved_artifact.sha256}"
        else:
            digest = self._calculate_digest(raw_data)

        manifest = Manifest(
            digest=digest, schema_version=manifest_data["schemaVersion"], media_type=media_type
        )

        return self._create_manifest_declarative_content(manifest, saved_artifact, tag_name, digest)

    def _create_manifest_declarative_content(self, manifest, saved_artifact, tag_name, digest):
        relative_url = f"/v2/{self.remote.namespaced_upstream_name}/manifests/"
        da_digest = self._create_manifest_declarative_artifact(
            relative_url + digest, saved_artifact, digest
        )
        da_tag = self._create_manifest_declarative_artifact(
            relative_url + tag_name, saved_artifact, digest
        )

        man_dc = DeclarativeContent(content=manifest, d_artifacts=[da_digest, da_tag])
        return man_dc

    def _create_manifest_declarative_artifact(self, relative_url, saved_artifact, digest):
        url = urljoin(self.remote.url, relative_url)
        da = DeclarativeArtifact(
            artifact=saved_artifact,
            url=url,
            relative_path=digest,
            remote=self.remote,
            extra_data={"headers": V2_ACCEPT_HEADERS},
        )
        return da

    def _create_signature_declarative_content(
        self, signature_raw, man_dc, name=None, signature_b64=None
    ):
        signature_json = extract_data_from_signature(signature_raw, man_dc.content.digest)
        if signature_json is None:
            return

        sig_digest = hashlib.sha256(signature_raw).hexdigest()
        signature = ManifestSignature(
            name=name or f"{man_dc.content.digest}@{sig_digest[:32]}",
            digest=f"sha256:{sig_digest}",
            type=SIGNATURE_TYPE.ATOMIC_SHORT,
            key_id=signature_json["signing_key_id"],
            timestamp=signature_json["signature_timestamp"],
            creator=signature_json["optional"].get("creator"),
            data=signature_b64 or base64.b64encode(signature_raw).decode(),
        )
        sig_dc = DeclarativeContent(
            content=signature,
            extra_data={"signed_manifest_dc": man_dc},
        )
        return sig_dc

    def create_manifest(self, list_dc, manifest_data):
        """
        Create an Image Manifest from manifest data in a ManifestList.

        Args:
            list_dc (pulpcore.plugin.stages.DeclarativeContent): dc for a ManifestList
            manifest_data (dict): Data about a single new ImageManifest.

        """
        digest = manifest_data["digest"]
        relative_url = "/v2/{name}/manifests/{digest}".format(
            name=self.remote.namespaced_upstream_name, digest=digest
        )
        manifest_url = urljoin(self.remote.url, relative_url)
        da = DeclarativeArtifact(
            artifact=Artifact(),
            url=manifest_url,
            relative_path=digest,
            remote=self.remote,
            extra_data={"headers": V2_ACCEPT_HEADERS},
        )
        manifest = Manifest(
            digest=manifest_data["digest"],
            schema_version=2
            if manifest_data["mediaType"] in (MEDIA_TYPE.MANIFEST_V2, MEDIA_TYPE.MANIFEST_OCI)
            else 1,
            media_type=manifest_data["mediaType"],
        )
        platform = {}
        p = manifest_data["platform"]
        platform["architecture"] = p["architecture"]
        platform["os"] = p["os"]
        platform["features"] = p.get("features", "")
        platform["variant"] = p.get("variant", "")
        platform["os.version"] = p.get("os.version", "")
        platform["os.features"] = p.get("os.features", "")
        man_dc = DeclarativeContent(
            content=manifest,
            d_artifacts=[da],
            extra_data={"relation": list_dc, "platform": platform},
        )
        return man_dc

    def create_blob(self, blob_data, deferred_download=True):
        """
        Create blob.

        Args:
            blob_data (dict): Data about a blob
            deferred_download (bool): boolean that indicates whether not to download a blob
                immediatly. Config blob is downloaded regardless of the remote's settings

        """
        digest = blob_data.get("digest") or blob_data.get("blobSum")
        blob_artifact = Artifact(sha256=digest[len("sha256:") :])
        blob = Blob(digest=digest, media_type=blob_data.get("mediaType", MEDIA_TYPE.REGULAR_BLOB))
        relative_url = "/v2/{name}/blobs/{digest}".format(
            name=self.remote.namespaced_upstream_name, digest=digest
        )
        blob_url = urljoin(self.remote.url, relative_url)
        da = DeclarativeArtifact(
            artifact=blob_artifact,
            url=blob_url,
            relative_path=digest,
            remote=self.remote,
            deferred_download=deferred_download and self.deferred_download,
        )
        blob_dc = DeclarativeContent(content=blob, d_artifacts=[da])

        return blob_dc

    async def create_signatures(self, man_dc, signature_source):
        """
        Create signature declarative artifacts.

        Signatures are currently supported only for image manifests and not manifest lists.

        For sigstore, signatures are downloaded from a specified url. The number of signatures is
        unknown upfront, need to download them in order by incrementing the index until hit 404.

        Args:
            man_dc: Declarative content instance of a related Manifest
            signature_source: Source where to get signatures from
        """
        signature_dcs = []
        if signature_source == SIGNATURE_SOURCE.SIGSTORE:
            man_digest_reformatted = man_dc.content.digest.replace(":", "=")
            sig_relative_baseurl = f"{self.remote.upstream_name}@{man_digest_reformatted}"

            signature_counter = 1
            while True:
                signature_url = urlpath_sanitize(
                    self.remote.sigstore, sig_relative_baseurl, f"signature-{signature_counter}"
                )
                signature_downloader = self.remote.get_noauth_downloader(url=signature_url)
                try:
                    signature_download_result = await signature_downloader.run()
                except aiohttp.client_exceptions.ClientResponseError as exc:
                    if exc.status != 404:
                        log.info(
                            _(
                                "{} is not accessible, can't sync an image signature. "
                                "Error: {} {}".format(signature_url, exc.status, exc.message)
                            )
                        )
                    # 404 is fine, it means there are no or no more signatures available
                    break

                with open(signature_download_result.path, "rb") as f:
                    signature_raw = f.read()

                signature_counter += 1
                sig_dc = self._create_signature_declarative_content(signature_raw, man_dc)
                if sig_dc:
                    signature_dcs.append(sig_dc)

        elif signature_source == SIGNATURE_SOURCE.API_EXTENSION:
            signatures_url = urlpath_sanitize(
                self.remote.url,
                "extensions/v2",
                self.remote.upstream_name,
                "signatures",
                man_dc.content.digest,
            )
            signatures_downloader = self.remote.get_downloader(url=signatures_url)
            await signatures_downloader.run()
            with open(signatures_downloader.path) as signatures_fd:
                api_extension_signatures = json.loads(signatures_fd.read())
            for signature in api_extension_signatures.get("signatures", []):
                if (
                    signature.get("schemaVersion") == SIGNATURE_API_EXTENSION_VERSION
                    and signature.get("type") == SIGNATURE_TYPE.ATOMIC_SHORT
                ):
                    signature_base64 = signature.get("content")
                    if signature_base64 is None:
                        continue
                    signature_raw = base64.b64decode(signature_base64)
                    sig_dc = self._create_signature_declarative_content(
                        signature_raw, man_dc, signature.get("name"), signature_base64
                    )
                    if sig_dc:
                        signature_dcs.append(sig_dc)

        return signature_dcs

    def _include_layer(self, layer):
        """
        Decide whether to include a layer.

        Args:
            layer (dict): Layer reference.

        Returns:
            bool: True when the layer should be included.

        """
        foreign_excluded = not self.remote.include_foreign_layers
        layer_type = layer.get("mediaType", MEDIA_TYPE.REGULAR_BLOB)
        is_foreign = layer_type in (MEDIA_TYPE.FOREIGN_BLOB, MEDIA_TYPE.FOREIGN_BLOB_OCI)
        if is_foreign and foreign_excluded:
            log.debug(_("Foreign Layer: %(d)s EXCLUDED"), dict(d=layer))
            return False
        return True

    def _calculate_digest(self, manifest):
        """
        Calculate the requested digest of the ImageManifest, given in JSON.

        Args:
            manifest (str):  The raw JSON representation of the Manifest.

        Returns:
            str: The digest of the given ImageManifest

        """
        decoded_manifest = json.loads(manifest)
        if "signatures" in decoded_manifest:
            # This manifest contains signatures. Unfortunately, the Docker manifest digest
            # is calculated on the unsigned version of the Manifest so we need to remove the
            # signatures. To do this, we will look at the 'protected' key within the first
            # signature. This key indexes a (malformed) base64 encoded JSON dictionary that
            # tells us how many bytes of the manifest we need to keep before the signature
            # appears in the original JSON and what the original ending to the manifest was after
            # the signature block. We will strip out the bytes after this cutoff point, add back the
            # original ending, and then calculate the sha256 sum of the transformed JSON to get the
            # digest.
            protected = decoded_manifest["signatures"][0]["protected"]
            # Add back the missing padding to the protected block so that it is valid base64.
            protected = self._pad_unpadded_b64(protected)
            # Now let's decode the base64 and load it as a dictionary so we can get the length
            protected = base64.b64decode(protected)
            protected = json.loads(protected)
            # This is the length of the signed portion of the Manifest, except for a trailing
            # newline and closing curly brace.
            signed_length = protected["formatLength"]
            # The formatTail key indexes a base64 encoded string that represents the end of the
            # original Manifest before signatures. We will need to add this string back to the
            # trimmed Manifest to get the correct digest. We'll do this as a one liner since it is
            # a very similar process to what we've just done above to get the protected block
            # decoded.
            signed_tail = base64.b64decode(self._pad_unpadded_b64(protected["formatTail"]))
            # Now we can reconstruct the original Manifest that the digest should be based on.
            manifest = manifest[:signed_length] + signed_tail

        return "sha256:{digest}".format(digest=hashlib.sha256(manifest).hexdigest())

    def _pad_unpadded_b64(self, unpadded_b64):
        """
        Fix bad padding.

        Docker has not included the required padding at the end of the base64 encoded
        'protected' block, or in some encased base64 within it. This function adds the correct
        number of ='s signs to the unpadded base64 text so that it can be decoded with Python's
        base64 library.

        Args:
            unpadded_b64 (str): The unpadded base64 text.

        Returns:
            str: The same base64 text with the appropriate number of ='s symbols.

        """
        # The Pulp team has not observed any newlines or spaces within the base64 from Docker, but
        # Docker's own code does this same operation so it seemed prudent to include it here.
        # See lines 167 to 168 here:
        # https://github.com/docker/libtrust/blob/9cbd2a1374f46905c68a4eb3694a130610adc62a/util.go
        unpadded_b64 = unpadded_b64.replace("\n", "").replace(" ", "")
        # It is illegal base64 for the remainder to be 1 when the length of the block is
        # divided by 4.
        if len(unpadded_b64) % 4 == 1:
            raise ValueError(_("Invalid base64: {t}").format(t=unpadded_b64))
        # Add back the missing padding characters, based on the length of the encoded string
        paddings = {0: "", 2: "==", 3: "="}
        return unpadded_b64 + paddings[len(unpadded_b64) % 4]


class InterrelateContent(Stage):
    """
    Stage for relating Content to other Content.
    """

    async def run(self):
        """
        Relate each item in the input queue to objects specified on the DeclarativeContent.
        """
        async for batch in self.batches():
            manifest_to_list_list = []
            blob_list = []
            config_blob_list = []
            for dc in batch:
                if dc.extra_data.get("relation"):
                    manifest_to_list = self.relate_manifest_to_list(dc)
                    manifest_to_list_list.append(manifest_to_list)
                elif dc.extra_data.get("blob_relation"):
                    blob = self.relate_blob(dc)
                    blob_list.append(blob)
                elif dc.extra_data.get("config_relation"):
                    config_blob = self.relate_config_blob(dc)
                    config_blob_list.append(config_blob)

            await sync_to_async(ManifestListManifest.objects.bulk_create)(
                objs=manifest_to_list_list, ignore_conflicts=True, batch_size=1000
            )
            await sync_to_async(BlobManifest.objects.bulk_create)(
                objs=blob_list, ignore_conflicts=True, batch_size=1000
            )
            await sync_to_async(Manifest.objects.bulk_update)(
                objs=config_blob_list, fields=["config_blob"], batch_size=1000
            )

            for dc in batch:
                await self.put(dc)

    def relate_config_blob(self, dc):
        """
        Relate a Blob to a Manifest as a config layer.

        Args:
            dc (pulpcore.plugin.stages.DeclarativeContent): dc for a Blob

        Returns:
            pulp_container.app.models.Manifest: An existing Manifest object with the updated
                config layer

        """
        configured_dc = dc.extra_data.get("config_relation")
        configured_dc.content.config_blob = dc.content
        return configured_dc.content

    def relate_blob(self, dc):
        """
        Relate a Blob to a Manifest.

        Args:
            dc (pulpcore.plugin.stages.DeclarativeContent): dc for a Blob

        Returns:
            pulp_container.app.models.BlobManifest: A new BlobManifest object with the added
                reference to a Manifest object

        """
        related_dc = dc.extra_data.get("blob_relation")
        return BlobManifest(manifest=related_dc.content, manifest_blob=dc.content)

    def relate_manifest_to_list(self, dc):
        """
        Relate an ImageManifest to a ManifestList.

        Args:
            dc (pulpcore.plugin.stages.DeclarativeContent): dc for a ImageManifest

        Returns:
            pulp_container.app.models.ManifestListManifest: A new ManifestListManifest object
                with the associated ImageManifest object and corresponding platform information

        """
        related_dc = dc.extra_data.get("relation")
        platform = dc.extra_data.get("platform")
        return ManifestListManifest(
            manifest_list=dc.content,
            image_manifest=related_dc.content,
            architecture=platform["architecture"],
            os=platform["os"],
            features=platform.get("features"),
            variant=platform.get("variant"),
            os_version=platform.get("os.version"),
            os_features=platform.get("os.features"),
        )<|MERGE_RESOLUTION|>--- conflicted
+++ resolved
@@ -77,8 +77,6 @@
         """
         ContainerFirstStage.
         """
-<<<<<<< HEAD
-=======
 
         async def get_signature_source(self):
             """
@@ -98,7 +96,6 @@
                         return SIGNATURE_SOURCE.API_EXTENSION
 
         future_manifests = []
->>>>>>> e7a023e2
         tag_list = []
         tag_dcs = []
         to_download = []
@@ -169,8 +166,6 @@
                     )
                     for manifest_data in content_data.get("manifests"):
                         man_dc = self.create_manifest(list_dc, manifest_data)
-<<<<<<< HEAD
-=======
                         if signature_source is not None:
                             man_sig_dcs = await self.create_signatures(man_dc, signature_source)
                             if self.signed_only and not man_sig_dcs:
@@ -191,7 +186,6 @@
                                 break
                             signature_dcs.extend(man_sig_dcs)
                         future_manifests.append(man_dc)
->>>>>>> e7a023e2
                         man_dcs[man_dc.content.digest] = man_dc
                         await self.put(man_dc)
 
