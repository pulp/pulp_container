--- conflicted
+++ resolved
@@ -8,12 +8,8 @@
 
 from django.db import IntegrityError
 from django_filters import MultipleChoiceFilter
-<<<<<<< HEAD
 from drf_spectacular.utils import extend_schema
-=======
-from drf_yasg.utils import swagger_auto_schema
-
->>>>>>> a4b0a50b
+
 from pulpcore.plugin.serializers import (
     AsyncOperationResponseSerializer,
     RepositorySyncURLSerializer,
@@ -144,17 +140,10 @@
 
     # This decorator is necessary since a sync operation is asyncrounous and returns
     # the id and href of the sync task.
-<<<<<<< HEAD
     @extend_schema(
         description="Trigger an asynchronous task to sync content.",
         summary="Sync from a remote",
-        responses={202: AsyncOperationResponseSerializer}
-=======
-    @swagger_auto_schema(
-        operation_description="Trigger an asynchronous task to sync content.",
-        operation_summary="Sync from a remote",
-        responses={202: AsyncOperationResponseSerializer},
->>>>>>> a4b0a50b
+        responses={202: AsyncOperationResponseSerializer},
     )
     @action(detail=True, methods=["post"], serializer_class=RepositorySyncURLSerializer)
     def sync(self, request, pk):
@@ -360,21 +349,12 @@
         )
         return OperationPostponedResponse(result, request)
 
-<<<<<<< HEAD
     @extend_schema(
         description="Trigger an asynchronous task to build an OCI image from a "
-                    "Containerfile. A new repository version is created with the new "
-                    "image and tag. This API is tech preview in Pulp Container 1.1. "
-                    "Backwards compatibility when upgrading is not guaranteed.",
-        summary="Build an Image",
-=======
-    @swagger_auto_schema(
-        operation_description="Trigger an asynchronous task to build an OCI image from a "
         "Containerfile. A new repository version is created with the new "
         "image and tag. This API is tech preview in Pulp Container 1.1. "
         "Backwards compatibility when upgrading is not guaranteed.",
-        operation_summary="Build an Image",
->>>>>>> a4b0a50b
+        summary="Build an Image",
         responses={202: AsyncOperationResponseSerializer},
         request=serializers.OCIBuildImageSerializer,
     )
